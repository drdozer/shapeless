/*
 * Copyright (c) 2011-13 Miles Sabin 
 *
 * Licensed under the Apache License, Version 2.0 (the "License");
 * you may not use this file except in compliance with the License.
 * You may obtain a copy of the License at
 *
 *     http://www.apache.org/licenses/LICENSE-2.0
 *
 * Unless required by applicable law or agreed to in writing, software
 * distributed under the License is distributed on an "AS IS" BASIS,
 * WITHOUT WARRANTIES OR CONDITIONS OF ANY KIND, either express or implied.
 * See the License for the specific language governing permissions and
 * limitations under the License.
 */

package shapeless

import language.existentials
import language.experimental.macros
 
import reflect.macros.Context

// Typically the contents of this object will be imported via val alias `poly` in the shapeless package object.
object PolyDefns extends Cases {
  /**
   * Type-specific case of a polymorphic function.
   * 
   * @author Miles Sabin
   */
  abstract class Case[P, L <: HList] {
    type Result
    val value : L => Result
    
    def apply(t : L) = value(t)
    def apply()(implicit ev: HNil =:= L) = value(HNil)
    def apply[T](t: T)(implicit ev: (T :: HNil) =:= L) = value(t :: HNil)
    def apply[T, U](t: T, u: U)(implicit ev: (T :: U :: HNil) =:= L) = value(t :: u :: HNil)
  }

  object Case extends CaseInst {
    type Aux[P, L <: HList, Result0] = Case[P, L] { type Result = Result0 }
    type Hom[P, T] = Aux[P, T :: HNil, T]
    
    def apply[P, L <: HList, R](v : L => R): Aux[P, L, R] = new Case[P, L] {
      type Result = R
      val value = v
    }

    implicit def materializeFromValue[P, L <: HList] = macro materializeFromValueImpl[P, L]

    def materializeFromValueImpl[P: c.WeakTypeTag, L <: HList: c.WeakTypeTag](c: Context): c.Expr[Case[P, L]] = {
      import c.universe._

      val pTpe = weakTypeOf[P]
      val lTpe = weakTypeOf[L]

<<<<<<< HEAD
    val recTpe = weakTypeOf[CaseAux[P, L]]
    if(c.openImplicits.tail.exists(_.pt =:= recTpe))
      c.abort(c.enclosingPosition, s"Diverging implicit expansion for CaseAux[$pTpe, $lTpe]")
=======
      val recTpe = weakTypeOf[Case[P, L]]
      if(c.openImplicits.tail.exists(_._1 =:= recTpe))
        c.abort(c.enclosingPosition, s"Diverging implicit expansion for Case[$pTpe, $lTpe]")
>>>>>>> 78c3dc8e

      val caseAuxSym = c.mirror.staticClass("shapeless.PolyDefns.Case")

      val value = pTpe match {
        case SingleType(_, f) => f
        case other            => c.abort(c.enclosingPosition, "Can only materialize cases from singleton values")
      }

      c.Expr[Case[P, L]] {
        Select(Ident(value), newTermName("caseUniv"))
      }
    }
  }

<<<<<<< HEAD
    c.Expr[CaseAux[P, L]] {
      Select(Ident(value), TermName("caseUniv"))
=======
  type Case0[P] = Case[P, HNil]
  object Case0 {
    type Aux[P, T] = Case.Aux[P, HNil, T]
    def apply[P, T](v : T): Aux[P, T] = new Case[P, HNil] {
      type Result = T
      val value = (l : HNil) => v
>>>>>>> 78c3dc8e
    }
  }

  /**
   * Represents the composition of two polymorphic function values.
   *  
   * @author Miles Sabin
   */
  class Compose[F, G](f : F, g : G) extends Poly

  object Compose {
    implicit def composeCase[C, F <: Poly, G <: Poly, T, U, V]
      (implicit unpack: Unpack2[C, Compose, F, G], cG : Case1.Aux[G, T, U], cF : Case1.Aux[F, U, V]) = new Case[C, T :: HNil] {
      type Result = V
      val value = (t : T :: HNil) => cF(cG.value(t))
    }
  }

  /**
   * Base class for lifting a `Function1` to a `Poly1`
   */
  class ->[T, R](f : T => R) extends Poly1 {
    implicit def subT[U <: T] = at[U](f)
  }

  trait LowPriorityLiftFunction1 extends Poly1 {
    implicit def default[T] = at[T](_ => HNil : HNil)
  }

  /**
   * Base class for lifting a `Function1` to a `Poly1` over the universal domain, yielding an `HList` with the result as
   * its only element if the argument is in the original functions domain, `HNil` otherwise. 
   */
  class >->[T, R](f : T => R) extends LowPriorityLiftFunction1 {
    implicit def subT[U <: T] = at[U](f(_) :: HNil)
  }

  trait LowPriorityLiftU extends Poly {
    implicit def default[L <: HList] = new ProductCase[L] {
      type Result = HNil
      val value = (l : L) => HNil
    }
  }

  /**
   * Base class for lifting a `Poly` to a `Poly` over the universal domain, yielding an `HList` with the result as it's
   * only element if the argument is in the original functions domain, `HNil` otherwise. 
   */
  class LiftU[P <: Poly](p : P)  extends LowPriorityLiftU {
    implicit def defined[L <: HList](implicit caseT : Case[P, L]) = new ProductCase[L] {
      type Result = caseT.Result :: HNil
      val value = (l : L) => caseT(l) :: HNil
    } 
  }

  /**
   * Base trait for natural transformations.
   * 
   * @author Miles Sabin
   */
  trait ~>[F[_], G[_]] extends Poly1 {
    def apply[T](f : F[T]) : G[T]
    implicit def caseUniv[T] = at[F[T]](apply(_))
  }

  object ~> {
    implicit def inst1[F[_], G[_], T](f : F ~> G) : F[T] => G[T] = f(_)
    implicit def inst2[G[_], T](f : Id ~> G) : T => G[T] = f(_)
    implicit def inst3[F[_], T](f : F ~> Id) : F[T] => T = f(_)
    implicit def inst4[T](f : Id ~> Id) : T => T = f[T](_)  // Explicit type argument needed here to prevent recursion?
    implicit def inst5[F[_], G, T](f : F ~> Const[G]#λ) : F[T] => G = f(_)
    implicit def inst6[G, T](f : Id ~> Const[G]#λ) : T => G = f(_)
    implicit def inst7[F, G](f : Const[F]#λ ~> Const[G]#λ) : F => G = f(_)
  }

  /** Natural transformation with a constant type constructor on the right hand side. */
  type ~>>[F[_], R] = ~>[F, Const[R]#λ]

  /** Polymorphic identity function. */
  object identity extends (Id ~> Id) {
    def apply[T](t : T) = t
  }
}

/**
 * Base trait for polymorphic values.
 * 
 * @author Miles Sabin
 */
trait Poly extends PolyApply {
  import poly._

  def compose(f: Poly) = new Compose[this.type, f.type](this, f)
  
  def andThen(f: Poly) = new Compose[f.type, this.type](f, this)

  /** The type of the case representing this polymorphic function at argument types `L`. */
  type ProductCase[L <: HList] = Case[this.type, L]
  object ProductCase {
    /** The type of a case of this polymorphic function of the form `L => R` */
    type Aux[L <: HList, Result0] = ProductCase[L] { type Result = Result0 }
    
    /** The type of a case of this polymorphic function of the form `T => T` */
    type Hom[T] = Aux[T :: HNil, T]

    def apply[L <: HList, R](v : L => R) = new ProductCase[L] {
      type Result = R
      val value = v
    }
  }
  
  def use[T, L <: HList, R](t : T)(implicit cb: CaseBuilder[T, L, R]) = cb(t)

  trait CaseBuilder[T, L <: HList, R] {
    def apply(t: T): ProductCase.Aux[L, R]
  }
  
  trait LowPriorityCaseBuilder {
    implicit def valueCaseBuilder[T]: CaseBuilder[T, HNil, T] =
      new CaseBuilder[T, HNil, T] {
        def apply(t: T) = ProductCase((_: HNil) => t)
      }
  }
  
  object CaseBuilder extends LowPriorityCaseBuilder {
    import ops.function.FnToProduct
    implicit def fnCaseBuilder[F, H, T <: HList, Result]
      (implicit fntp: FnToProduct.Aux[F, ((H :: T) => Result)]): CaseBuilder[F, H :: T, Result] =
        new CaseBuilder[F, H :: T, Result] {
          def apply(f: F) = ProductCase((l : H :: T) => fntp(f)(l))
        }
  }
  
  def caseAt[L <: HList](implicit c: ProductCase[L]) = c

  def apply[R](implicit c : ProductCase.Aux[HNil, R]) : R = c()
}

/**
 * Provides implicit conversions from polymorphic function values to monomorphic function values, eg. for use as
 * arguments to ordinary higher order functions.
 *  
 * @author Miles Sabin
 */
object Poly extends PolyInst {
  implicit def inst0(p: Poly)(implicit cse : p.ProductCase[HNil]) : cse.Result = cse()
  
  implicit def apply(f : Any) = macro liftFnImpl
  
  def liftFnImpl(c: Context)(f: c.Expr[Any]): c.Expr[Poly] = {
    import c.universe._
    import Flag._
    
    val pendingSuperCall = Apply(Select(Super(This(tpnme.EMPTY), tpnme.EMPTY), nme.CONSTRUCTOR), List())

    val moduleName = TermName(c.freshName)

    val anySym = c.mirror.staticClass("scala.Any")
    val anyTpe = anySym.asType.toType
    val nothingSym = c.mirror.staticClass("scala.Nothing")
    val nothingTpe = nothingSym.asType.toType

    val typeOpsSym = c.mirror.staticPackage("shapeless")
    val idSym = typeOpsSym.newTypeSymbol(TypeName("Id"))
    val constSym = typeOpsSym.newTypeSymbol(TypeName("Const"))

    val natTSym = c.mirror.staticClass("shapeless.PolyDefns.$tilde$greater")
    val natTTpe = natTSym.asClass.toTypeConstructor

    def mkApply(fSym: Symbol, gSym: Symbol, targ: TypeName, arg: TermName, body: Tree) = {
      def mkTargRef(sym: Symbol) =
        if(sym == idSym)
          Ident(targ)
        else if(sym.asType.typeParams.isEmpty)
          Ident(sym.name)
        else
          AppliedTypeTree(Ident(sym.name), List(Ident(targ)))

      DefDef(
        Modifiers(), TermName("apply"),
        List(TypeDef(Modifiers(PARAM), targ, List(), TypeBoundsTree(TypeTree(nothingTpe), TypeTree(anyTpe)))),
        List(List(ValDef(Modifiers(PARAM), arg, mkTargRef(fSym), EmptyTree))),
        mkTargRef(gSym),
        body
      )
    }

    def destructureMethod(methodSym: MethodSymbol) = {
      val paramSym = methodSym.paramss match {
        case List(List(ps)) => ps
        case _ => c.abort(c.enclosingPosition, "Expression $f has the wrong shape to be converted to a polymorphic function value")
      }

      def extractTc(tpe: Type): Symbol = {
        val owner = tpe.typeSymbol.owner
        if(owner == methodSym) idSym
        else tpe.typeConstructor.typeSymbol
      }

      (extractTc(paramSym.typeSignature), extractTc(methodSym.returnType))
    }

    def stripSymbolsAndTypes(tree: Tree, internalSyms: List[Symbol]) = {
      // Adapted from https://github.com/scala/async/blob/master/src/main/scala/scala/async/TransformUtils.scala#L226
      final class StripSymbolsAndTypes extends Transformer {
        override def transform(tree: Tree): Tree = super.transform {
          tree match {
            case TypeApply(fn, args) if args.map(t => transform(t)) exists (_.isEmpty) => transform(fn)
            case EmptyTree  => tree
            case _          =>
              val hasSymbol: Boolean = {
                val reflectInternalTree = tree.asInstanceOf[symtab.Tree forSome { val symtab: reflect.internal.SymbolTable }]
                reflectInternalTree.hasSymbolField
              }
              val dupl = tree.duplicate
              if (hasSymbol)
                dupl.symbol = NoSymbol
              dupl.setType(null)
              dupl
          }
        }
      }

      (new StripSymbolsAndTypes).transform(tree)
    }

    val (fSym, gSym, dd) = 
      f.tree match {
        case Block(List(), Function(List(_), Apply(TypeApply(fun, _), _))) =>
          val methodSym = fun.symbol.asMethod

          val (fSym1, gSym1) = destructureMethod(methodSym)
          val body = Apply(TypeApply(Ident(methodSym), List(Ident(TypeName("T")))), List(Ident(TermName("t"))))

          (fSym1, gSym1, mkApply(fSym1, gSym1, TypeName("T"), TermName("t"), body))

        case Block(List(), Function(List(_), Apply(fun, _))) =>
          val methodSym = fun.symbol.asMethod

          val (fSym1, gSym1) = destructureMethod(methodSym)
          val body = Apply(Ident(methodSym), List(Ident(TermName("t"))))

          (fSym1, gSym1, mkApply(fSym1, gSym1, TypeName("T"), TermName("t"), body))

        case Block(List(df @ DefDef(mods, _, List(tp), List(List(vp)), tpt, rhs)), Literal(Constant(()))) =>
          val methodSym = df.symbol.asMethod

          val (fSym1, gSym1) = destructureMethod(methodSym)

          val body = mkApply(fSym1, gSym1, tp.name, vp.name, stripSymbolsAndTypes(rhs, List()))

          (fSym1, gSym1, body)

        case Block(List(df @ DefDef(_, _, List(), List(List(vp)), tpt, rhs)), Literal(Constant(()))) =>
          val methodSym = df.symbol.asMethod

          val (fSym1, gSym1) = destructureMethod(methodSym)

          val body = mkApply(fSym1, gSym1, TypeName("T"), vp.name, stripSymbolsAndTypes(rhs, List()))
          (fSym1, gSym1, body)

        case _ =>
          c.abort(c.enclosingPosition, s"Unable to convert expression $f to a polymorphic function value")
      }

    def mkTargTree(sym: Symbol) =
      if(sym == idSym)
        Select(Ident(TermName("shapeless")), TypeName("Id"))
      else if(sym.asType.typeParams.isEmpty)
        SelectFromTypeTree(
          AppliedTypeTree(
            Select(Ident(TermName("shapeless")), TypeName("Const")),
            List(Ident(sym.name))
          ),
          TypeName("λ")
        )
      else
        Ident(sym.name)

    val liftedTypeTree =
      AppliedTypeTree(
        Ident(natTSym),
        List(mkTargTree(fSym), mkTargTree(gSym))
      )

    val moduleDef =
      ModuleDef(Modifiers(), moduleName,
        Template(
          List(liftedTypeTree),
          emptyValDef,
          List(
            DefDef(
              Modifiers(), nme.CONSTRUCTOR, List(),
              List(List()),
              TypeTree(),
              Block(List(pendingSuperCall), Literal(Constant(())))),

            dd
          )
        )
      )

    c.Expr[Poly] {
      Block(
        List(moduleDef),
        Ident(moduleName)
      )
    }
  }
}

/**
 * Trait simplifying the creation of polymorphic values.
 */
trait Poly0 extends Poly {
  type Case0[T] = ProductCase.Aux[HNil, T]
  
  def at[T](t: T) = new ProductCase[HNil] {
    type Result = T
    val value = (l : HNil) => t
  }
}<|MERGE_RESOLUTION|>--- conflicted
+++ resolved
@@ -55,15 +55,9 @@
       val pTpe = weakTypeOf[P]
       val lTpe = weakTypeOf[L]
 
-<<<<<<< HEAD
-    val recTpe = weakTypeOf[CaseAux[P, L]]
-    if(c.openImplicits.tail.exists(_.pt =:= recTpe))
-      c.abort(c.enclosingPosition, s"Diverging implicit expansion for CaseAux[$pTpe, $lTpe]")
-=======
       val recTpe = weakTypeOf[Case[P, L]]
-      if(c.openImplicits.tail.exists(_._1 =:= recTpe))
-        c.abort(c.enclosingPosition, s"Diverging implicit expansion for Case[$pTpe, $lTpe]")
->>>>>>> 78c3dc8e
+      if(c.openImplicits.tail.exists(_.pt =:= recTpe))
+        c.abort(c.enclosingPosition, s"Diverging implicit expansion for CaseAux[$pTpe, $lTpe]")
 
       val caseAuxSym = c.mirror.staticClass("shapeless.PolyDefns.Case")
 
@@ -73,22 +67,17 @@
       }
 
       c.Expr[Case[P, L]] {
-        Select(Ident(value), newTermName("caseUniv"))
-      }
-    }
-  }
-
-<<<<<<< HEAD
-    c.Expr[CaseAux[P, L]] {
-      Select(Ident(value), TermName("caseUniv"))
-=======
+        Select(Ident(value), TermName("caseUniv"))
+      }
+    }
+  }
+
   type Case0[P] = Case[P, HNil]
   object Case0 {
     type Aux[P, T] = Case.Aux[P, HNil, T]
     def apply[P, T](v : T): Aux[P, T] = new Case[P, HNil] {
       type Result = T
       val value = (l : HNil) => v
->>>>>>> 78c3dc8e
     }
   }
 
