--- conflicted
+++ resolved
@@ -28,7 +28,6 @@
  * Credit: Travis Brown (@travisbrown)
  */
 object illTyped {
-<<<<<<< HEAD
   def apply(codePat: _*): Unit = macro applyImpl
 
   def applyImpl(c: Context)(codePat: c.Tree*): c.Expr[Unit] = {
@@ -42,34 +41,11 @@
     
     try {
       c.typeCheck(code)
-=======
-  def apply(code: String): Unit = macro applyImplNoExp
-  def apply(code: String, expected: String): Unit = macro applyImpl
-  
-  def applyImplNoExp(c: Context)(code: c.Expr[String]) = applyImpl(c)(code, null)
-  
-  def applyImpl(c: Context)(code: c.Expr[String], expected: c.Expr[String]): c.Expr[Unit] = {
-    import c.universe._
-
-    val Expr(Literal(Constant(codeStr: String))) = code
-    val (expPat, expMsg) = expected match {
-      case null => (null, "Expected some error.")
-      case Expr(Literal(Constant(s: String))) =>
-        (Pattern.compile(s, Pattern.CASE_INSENSITIVE), "Expected error matching: "+s)
-    }
-
-    try {
-      c.typeCheck(c.parse("{ "+codeStr+" }"))
->>>>>>> 5cb2e37b
       c.abort(c.enclosingPosition, "Type-checking succeeded unexpectedly.\n"+expMsg)
     } catch {
       case e: TypecheckException =>
         val msg = e.getMessage
-<<<<<<< HEAD
         if((expPat ne null) && !(expPat.matcher(msg)).matches)
-=======
-        if((expected ne null) && !(expPat.matcher(msg)).matches)
->>>>>>> 5cb2e37b
           c.abort(c.enclosingPosition, "Type-checking failed in an unexpected way.\n"+expMsg+"\nActual error: "+msg)
     }
     
