--- conflicted
+++ resolved
@@ -46,11 +46,7 @@
         case Array(root, suffix @ _*) =>
           val (pathSuffix, typeName) = (suffix.init, suffix.last)
           Select(
-<<<<<<< HEAD
-            pathSuffix.foldLeft(Ident(TermName(root)) : Tree)((t, n) => Select(t, TermName(n))),
-=======
             pathSuffix.map(TermName.apply).foldLeft(Ident(TermName(root)) : Tree)(Select.apply),
->>>>>>> 1616fbf5
             TypeName(typeName)
           )
       }
