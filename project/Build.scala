/*
 * Copyright (c) 2011 Miles Sabin 
 *
 * Licensed under the Apache License, Version 2.0 (the "License");
 * you may not use this file except in compliance with the License.
 * You may obtain a copy of the License at
 *
 *     http://www.apache.org/licenses/LICENSE-2.0
 *
 * Unless required by applicable law or agreed to in writing, software
 * distributed under the License is distributed on an "AS IS" BASIS,
 * WITHOUT WARRANTIES OR CONDITIONS OF ANY KIND, either express or implied.
 * See the License for the specific language governing permissions and
 * limitations under the License.
 */

import sbt._
import Keys._
import com.typesafe.sbteclipse.plugin.EclipsePlugin.{ EclipseKeys, EclipseCreateSrc }

object ShapelessBuild extends Build {
  
  override lazy val settings = super.settings :+ (
    EclipseKeys.skipParents := false
  )

  lazy val shapeless = Project(
    id = "shapeless", 
    base = file("."),
    aggregate = Seq(shapelessCore, shapelessExamples),
    settings = commonSettings ++ Seq(
      moduleName := "shapeless-root",
        
      (unmanagedSourceDirectories in Compile) := Nil,
      (unmanagedSourceDirectories in Test) := Nil,
      
      publish := (),
      publishLocal := ()
    )
  )

  lazy val shapelessCore =
    Project(
      id = "shapeless-core", 
      base = file("core"),

      settings = commonSettings ++ Publishing.settings ++ Seq(
        moduleName := "shapeless",
        
        managedSourceDirectories in Test := Nil,
        
        EclipseKeys.createSrc := EclipseCreateSrc.Default+EclipseCreateSrc.Managed,
        
        libraryDependencies <++= scalaVersion { sv =>
          Seq(
<<<<<<< HEAD
            "org.scala-lang.macro-paradise" % "scala-reflect" % sv,
            "com.novocode" % "junit-interface" % "0.7" % "test"
        )},

=======
            "org.scala-lang" % "scala-compiler" % sv,
            "com.novocode" % "junit-interface" % "0.7" % "test"
        )},
        
>>>>>>> 44946478
        (sourceGenerators in Compile) <+= (sourceManaged in Compile) map Boilerplate.gen,

        mappings in (Compile, packageSrc) <++=
          (sourceManaged in Compile, managedSources in Compile) map { (base, srcs) =>
            (srcs x (Path.relativeTo(base) | Path.flat))
          },
          
        mappings in (Compile, packageSrc) <++=
          (mappings in (Compile, packageSrc) in LocalProject("shapeless-examples"))
      )
    )

  lazy val shapelessExamples = Project(
    id = "shapeless-examples",
    base = file("examples"),
    
    settings = commonSettings ++ Seq(
      libraryDependencies <++= scalaVersion { sv =>
        Seq(
          "org.scala-lang.macro-paradise" % "scala-compiler" % sv,
          "com.novocode" % "junit-interface" % "0.7" % "test"
      )},

      publish := (),
      publishLocal := ()
    )
  ) dependsOn(shapelessCore)

  def commonSettings = Defaults.defaultSettings ++
    Seq(
      organization        := "com.chuusai",
<<<<<<< HEAD
      version             := "1.2.4-SNAPSHOT",
      scalaVersion        := "2.11.0-SNAPSHOT",
      scalaOrganization   := "org.scala-lang.macro-paradise",
=======
      version             := "1.2.5-SNAPSHOT",
      scalaVersion        := "2.10.1",
>>>>>>> 44946478

      (unmanagedSourceDirectories in Compile) <<= (scalaSource in Compile)(Seq(_)),
      (unmanagedSourceDirectories in Test) <<= (scalaSource in Test)(Seq(_)),

      scalacOptions       := Seq(
        "-feature",
        "-language:higherKinds",
        "-language:implicitConversions",
        "-deprecation",
        "-unchecked"),

      resolvers           ++= Seq(
        Classpaths.typesafeSnapshots,
        Resolver.sonatypeRepo("snapshots")
      )
    )
}<|MERGE_RESOLUTION|>--- conflicted
+++ resolved
@@ -53,17 +53,10 @@
         
         libraryDependencies <++= scalaVersion { sv =>
           Seq(
-<<<<<<< HEAD
             "org.scala-lang.macro-paradise" % "scala-reflect" % sv,
             "com.novocode" % "junit-interface" % "0.7" % "test"
         )},
 
-=======
-            "org.scala-lang" % "scala-compiler" % sv,
-            "com.novocode" % "junit-interface" % "0.7" % "test"
-        )},
-        
->>>>>>> 44946478
         (sourceGenerators in Compile) <+= (sourceManaged in Compile) map Boilerplate.gen,
 
         mappings in (Compile, packageSrc) <++=
@@ -95,14 +88,9 @@
   def commonSettings = Defaults.defaultSettings ++
     Seq(
       organization        := "com.chuusai",
-<<<<<<< HEAD
-      version             := "1.2.4-SNAPSHOT",
+      version             := "1.2.5-SNAPSHOT",
       scalaVersion        := "2.11.0-SNAPSHOT",
       scalaOrganization   := "org.scala-lang.macro-paradise",
-=======
-      version             := "1.2.5-SNAPSHOT",
-      scalaVersion        := "2.10.1",
->>>>>>> 44946478
 
       (unmanagedSourceDirectories in Compile) <<= (scalaSource in Compile)(Seq(_)),
       (unmanagedSourceDirectories in Test) <<= (scalaSource in Test)(Seq(_)),
