--- conflicted
+++ resolved
@@ -84,31 +84,15 @@
   def commonSettings = Defaults.defaultSettings ++
     Seq(
       organization        := "com.chuusai",
-<<<<<<< HEAD
-      version             := "1.2.3",
+      version             := "1.2.4-SNAPSHOT",
       scalaVersion        := "2.9.2",
       crossScalaVersions  := Seq("2.9.1", "2.9.1-1", "2.9.2"),
       crossVersion        := CrossVersion.full,
       scalaBinaryVersion <<= scalaVersion,
-=======
-      version             := "1.2.4-SNAPSHOT",
-      scalaVersion        := "2.10.0-SNAPSHOT",
->>>>>>> 5879f8e9
 
       (unmanagedSourceDirectories in Compile) <<= (scalaSource in Compile)(Seq(_)),
       (unmanagedSourceDirectories in Test) <<= (scalaSource in Test)(Seq(_)),
 
-<<<<<<< HEAD
-=======
-      crossVersion        := CrossVersion.full,
-      crossScalaVersions  <<= version {
-        v =>
-          Seq("2.10.0-RC3") ++ (if (v.endsWith("-SNAPSHOT")) Seq("2.10.0-SNAPSHOT", "2.10.1-SNAPSHOT") else Seq())
-      },
-
-      scalaBinaryVersion <<= scalaVersion,
-
->>>>>>> 5879f8e9
       scalacOptions       := Seq(
         "-Ydependent-method-types",
         "-deprecation",
