--- conflicted
+++ resolved
@@ -84,30 +84,15 @@
   def commonSettings = Defaults.defaultSettings ++
     Seq(
       organization        := "com.chuusai",
-<<<<<<< HEAD
-      version             := "1.2.3-SNAPSHOT",
+      version             := "1.2.3",
       scalaVersion        := "2.9.2",
       crossScalaVersions  := Seq("2.9.1", "2.9.1-1", "2.9.2"),
       crossVersion        := CrossVersion.full,
-=======
-      version             := "1.2.3",
-      scalaVersion        := "2.10.0-SNAPSHOT",
->>>>>>> b578a561
+      scalaBinaryVersion <<= scalaVersion,
 
       (unmanagedSourceDirectories in Compile) <<= (scalaSource in Compile)(Seq(_)),
       (unmanagedSourceDirectories in Test) <<= (scalaSource in Test)(Seq(_)),
 
-<<<<<<< HEAD
-=======
-      crossVersion        := CrossVersion.full,
-      crossScalaVersions  <<= version {
-        v =>
-          Seq("2.10.0-RC3") ++ (if (v.endsWith("-SNAPSHOT")) Seq("2.10.0-SNAPSHOT") else Seq())
-      },
-
-      scalaBinaryVersion <<= scalaVersion,
-
->>>>>>> b578a561
       scalacOptions       := Seq(
         "-Ydependent-method-types",
         "-deprecation",
